# Copyright 2020 Adap GmbH. All Rights Reserved.
#
# Licensed under the Apache License, Version 2.0 (the "License");
# you may not use this file except in compliance with the License.
# You may obtain a copy of the License at
#
#     http://www.apache.org/licenses/LICENSE-2.0
#
# Unless required by applicable law or agreed to in writing, software
# distributed under the License is distributed on an "AS IS" BASIS,
# WITHOUT WARRANTIES OR CONDITIONS OF ANY KIND, either express or implied.
# See the License for the specific language governing permissions and
# limitations under the License.
# ==============================================================================
"""Tests for partitioned CIFAR-10/100 dataset generation."""
# pylint: disable=no-self-use, invalid-name, disable=R0904

import unittest

import numpy as np
from numpy.random import default_rng

from flwr.dataset.utils.common import (
    XY,
    combine_partitions,
    create_lda_partitions,
    exclude_classes_and_normalize,
    partition,
    sample_without_replacement,
    shuffle,
    sort_by_label,
    sort_by_label_repeating,
    split_array_at_indices,
    split_at_fraction,
)


def hash_xy(xy: XY) -> int:
    """Return hash of xy."""
    hashes = set()
    for x, y in zip(xy[0], xy[1]):
        hashes.add(hash(x.tobytes() + y.tobytes()))
    return hash(frozenset(hashes))


def assert_identity(xy_0: XY, xy_1: XY) -> None:
    """Assert that both datasets contain the same examples."""
    assert xy_0[0].shape == xy_1[0].shape
    assert xy_0[1].shape == xy_1[1].shape
    assert xy_0[0].dtype == xy_1[0].dtype
    assert xy_0[1].dtype == xy_1[1].dtype
    assert hash_xy(xy_0) == hash_xy(xy_1)


class ImageClassificationPartitionedTestCase(unittest.TestCase):
    """Tests for Partitioned Dataset Ggeneration in Image Classification such
    as CIFAR-10/100."""

    def setUp(self) -> None:
        self.num_classes: int = 10
        self.num_samples_per_class: int = 1000
        self.num_samples: int = self.num_classes * self.num_samples_per_class
        rng = default_rng()
        x = rng.random(size=(self.num_samples, 3, 32, 32))
        y = np.concatenate(
            np.array(
                [self.num_samples_per_class * [j] for j in range(self.num_classes)]
            ),
            axis=0,
        )
        y = np.expand_dims(y, axis=1)

        np.random.seed(2000)
        idx = np.random.permutation(x.shape[0])
        x, y = x[idx], y[idx]

        self.ds = x, y

        # Make sure subsequent shuffle in tests
        # produce other permuations
        np.random.seed(3000)

    def test_assert_identity(self) -> None:
        """Test assert_identity function."""
        assert_identity(self.ds, self.ds)

    def test_sort_by_label(self) -> None:
        """Test sort_by_label function."""
        # Prepare
        x_org, y_org = self.ds

        # Execute
        x, y = sort_by_label(x_org, y_org)

        # Assert
        assert_identity(self.ds, (x, y))
        for i, _ in enumerate(y):
            if i > 0:
                assert y[i] >= y[i - 1]

    def test_sort_by_label_repeating(self) -> None:
        """Test sort_by_label function."""
        # Prepare
        x, y = self.ds
        idx = np.random.permutation(x.shape[0])
        x, y = x[idx], y[idx]

        # Execute
        x, y = sort_by_label_repeating(x, y)

        # Assert
        assert_identity(self.ds, (x, y))
        assert {y[0] for y in y[:10]} == set(range(10))

    def test_split_at_fraction(self) -> None:
        """Test split_at_fraction function."""
        # Prepare
        fraction = 0.5
        x, y = self.ds

        # Execute
        (x_0, y_0), (x_1, y_1) = split_at_fraction(x, y, fraction)

        # Assert
        barrier = int(x.shape[0] * fraction)
        np.testing.assert_equal(x_0, x[:barrier])
        np.testing.assert_equal(y_0, y[:barrier])
        np.testing.assert_equal(x_1, x[barrier:])
        np.testing.assert_equal(y_1, y[barrier:])

    def test_shuffle(self) -> None:
        """Test sort_by_label function."""
        # Prepare
        x, y = self.ds

        # Execute
        x, y = shuffle(x, y)

        # Assert
        assert_identity(self.ds, (x, y))

    def test_partition(self) -> None:
        """Test partition function."""
        # Prepare
        x, y = self.ds

        # Execute
        partitions = partition(x, y, 2)

        # Assert
        assert len(partitions) == 2
        assert partitions[0][0].shape == partitions[1][0].shape
        assert partitions[0][1].shape == partitions[1][1].shape

    def test_combine_partitions(self) -> None:
        """Test combine function."""
        # Prepare
        r_0_5 = list(range(0, 5))
        r_5_10 = list(range(5, 10))
        r_0_10 = r_0_5 + r_5_10
        xy_list_0 = [(np.array(r_0_5, np.int64), np.array(r_0_5, np.int64))]
        xy_list_1 = [(np.array(r_5_10, np.int64), np.array(r_5_10, np.int64))]

        # Execute
        xy_combined = combine_partitions(xy_list_0, xy_list_1)

        # Assert
        assert len(xy_combined) == 1
        assert isinstance(xy_combined[0], tuple)
        x_01, y_01 = xy_combined[0]
        np.testing.assert_equal(x_01, r_0_10)
        np.testing.assert_equal(y_01, r_0_10)

    def test_split_array_at_indices_wrong_num_dims(self) -> None:
        """Tests if exception is thrown for wrong number of dimensions."""
        # Prepare
        x = np.ones((100, 3, 32, 32), dtype=np.float32)
        split_idx = np.arange(start=0, stop=90, step=10, dtype=np.int64)
        split_idx = np.expand_dims(split_idx, axis=0)

        # Execute
        with self.assertRaises(ValueError):
            split_array_at_indices(x, split_idx)

    def test_split_array_at_indices_wrong_dtype(self) -> None:
        """Tests if exception is thrown for wrong dtype."""
        # Prepare
        x = np.ones((100, 3, 32, 32), dtype=np.float32)
        split_idx = np.arange(start=0, stop=90, step=10, dtype=np.int32)

        # Execute
        with self.assertRaises(ValueError):
            split_array_at_indices(x, split_idx)

    def test_split_array_at_indices_wrong_split_max_index(self) -> None:
        """Tests if exception is thrown for wrong max split index."""
        # Prepare
        x = np.ones((100, 3, 32, 32), dtype=np.float32)
        split_idx = np.arange(start=0, stop=90, step=10, dtype=np.int64)
        split_idx[-1] = 1000000

        # Execute
        with self.assertRaises(ValueError):
            split_array_at_indices(x, split_idx)

    def test_split_array_at_indices_wrong_initial_split(self) -> None:
        """Tests if exception is thrown for wrong split values."""
        # Prepae
        x = np.ones((100, 3, 32, 32), dtype=np.float32)
        split_idx = np.arange(start=0, stop=90, step=10, dtype=np.int64)
        split_idx[0] = 10

        # Execute
        with self.assertRaises(ValueError):
            split_array_at_indices(x, split_idx)

    def test_split_array_at_indices_not_increasing(self) -> None:
        """Tests if exception is thrown for split not having increasing
        values."""
        # Prepae
        x = np.ones((100, 3, 32, 32), dtype=np.float32)
        split_idx = np.arange(start=0, stop=90, step=10, dtype=np.int64)
        split_idx[1] = 70

        # Execute
        with self.assertRaises(ValueError):
            split_array_at_indices(x, split_idx)

    def test_split_array(self) -> None:
        """Tests if split is correct."""
        # Prepare
        split_expected = [
            [
                np.zeros((3, 32, 32), dtype=np.float32),
                np.zeros((3, 32, 32), dtype=np.float32),
                np.zeros((3, 32, 32), dtype=np.float32),
                np.zeros((3, 32, 32), dtype=np.float32),
            ],
            [
                np.ones((3, 32, 32), dtype=np.float32),
                np.ones((3, 32, 32), dtype=np.float32),
                np.ones((3, 32, 32), dtype=np.float32),
                np.ones((3, 32, 32), dtype=np.float32),
            ],
            [
                2 * np.ones((3, 32, 32), dtype=np.float32),
                2 * np.ones((3, 32, 32), dtype=np.float32),
                2 * np.ones((3, 32, 32), dtype=np.float32),
                2 * np.ones((3, 32, 32), dtype=np.float32),
            ],
        ]

        x = np.concatenate(split_expected)
        split_idx = np.arange(start=0, stop=12, step=4, dtype=np.int64)

        # Execute
        list_splits = split_array_at_indices(x, split_idx)

        # Assert
        for idx, split in enumerate(list_splits):
            for idx_el, element in enumerate(split):
                np.testing.assert_equal(split_expected[idx][idx_el], element)

    def test_exclude_classes_and_normalize_verify_dist_sum_one(self) -> None:
        """Tests if non-distributions raise exceptions."""
        # Prepare
        distribution = np.array([0.1, 0.1, 0.3], dtype=np.float32)
        exclude_dims = 3 * [False]

        # Execute
        with self.assertRaises(ValueError):
            exclude_classes_and_normalize(distribution, exclude_dims=exclude_dims)

    def test_exclude_classes_and_normalize_verify_dist_positive(self) -> None:
        """Tests if non-distributions raise exceptions."""
        # Prepare
        distribution = np.array([0.1, -0.1, 1.0], dtype=np.float32)
        exclude_dims = 3 * [False]

        # Execute
        with self.assertRaises(ValueError):
            exclude_classes_and_normalize(distribution, exclude_dims=exclude_dims)

    def test_exclude_classes_and_normalize_verify_distribution_and_exclude_dims(
        self,
    ) -> None:
        """Tests if non-distributions raise exceptions."""
        # Prepare
        distribution = np.ones((5,), dtype=np.float32)
        exclude_dims = 4 * [False]

        # Execute
        with self.assertRaises(ValueError):
            exclude_classes_and_normalize(distribution, exclude_dims)

    def test_exclude_classes_and_normalize_positive_eps(self) -> None:
        """Tests if eps<0 raises exceptions."""
        # Prepare
        distribution = np.array([0.1, 0.1, 0.8], dtype=np.float32)
        exclude_dims = 3 * [False]

        # Execute
        with self.assertRaises(ValueError):
            exclude_classes_and_normalize(
                distribution, exclude_dims=exclude_dims, eps=-3
            )

    def test_exclude_classes_and_normalize(self) -> None:
        """Tests if non-distributions raise exceptions."""
        # Prepare
        distribution = np.array([0.1, 0.7, 0.1, 0.05, 0.05], dtype=np.float32)
        exclude_dims = [False, True, False, False, False]
        expected = np.array([1.0 / 3, 0, 1.0 / 3, 1.0 / 6, 1.0 / 6], dtype=np.float32)

        # Execute
        new_dist = exclude_classes_and_normalize(distribution, exclude_dims)

        # Assert
        np.testing.assert_array_almost_equal(expected, new_dist, decimal=4)

    def test_sample_without_replacement_large_sample(self) -> None:
        """Tests is requesting too many samples will raise an exception."""
        # Prepare
        distribution = np.array([1.0 / 3, 1.0 / 3, 1.0 / 3], dtype=np.float32)
        list_samples = [
            [
                np.zeros((3, 32, 32), dtype=np.float32),
                np.zeros((3, 32, 32), dtype=np.float32),
            ],
            [
                np.ones((3, 32, 32), dtype=np.float32),
                np.ones((3, 32, 32), dtype=np.float32),
            ],
            [
                2 * np.ones((3, 32, 32), dtype=np.float32),
                2 * np.ones((3, 32, 32), dtype=np.float32),
            ],
        ]
        num_samples = 100000
        empty_classes = 3 * [False]
        # Execute
        with self.assertRaises(ValueError):
            sample_without_replacement(
                distribution, list_samples, num_samples, empty_classes
            )

    def test_sample_without_replacement_updating_empty_list(self) -> None:
        """Tests is empty list is being updated."""
        # Prepare
        distribution = np.array([1.0 / 3, 1.0 / 3, 1.0 / 3], dtype=np.float32)
        empty_classes = [False, False, True]
        list_samples = [
            [
                np.zeros((3, 32, 32), dtype=np.float32),
                np.zeros((3, 32, 32), dtype=np.float32),
            ],
            [
                np.ones((3, 32, 32), dtype=np.float32),
                np.ones((3, 32, 32), dtype=np.float32),
            ],
            [],
        ]
        num_samples = 3
        # Execute
        _, list_empty = sample_without_replacement(
            distribution, list_samples, num_samples, empty_classes
        )

        # Assert
        assert sum(list_empty) == 2

    def test_sample_without_replacement(self) -> None:
        """Tests is sampling is done correctly."""
        # Prepare
        distribution = np.array([0.0, 1.0, 0.0], dtype=np.float32)
        empty_classes = [False, False, True]
        list_samples = [
            [
                np.zeros((3, 1, 1), dtype=np.float32),
                np.zeros((3, 1, 1), dtype=np.float32),
                np.zeros((3, 1, 1), dtype=np.float32),
                np.zeros((3, 1, 1), dtype=np.float32),
                np.zeros((3, 1, 1), dtype=np.float32),
            ],
            [
                7 * np.ones((3, 1, 1), dtype=np.float32),
                7 * np.ones((3, 1, 1), dtype=np.float32),
                7 * np.ones((3, 1, 1), dtype=np.float32),
                7 * np.ones((3, 1, 1), dtype=np.float32),
                7 * np.ones((3, 1, 1), dtype=np.float32),
            ],
            [],
        ]
        num_samples = 4
        expected_x = 7 * np.ones((4, 3, 1, 1), dtype=np.float32)
        expected_y = np.expand_dims(np.array(4 * [1], dtype=np.int64), axis=1)

        # Execute
        this_partition, _ = sample_without_replacement(
            distribution, list_samples, num_samples, empty_classes
        )

        # Assert
        assert_identity(this_partition, (expected_x, expected_y))

    def test_create_lda_partitions_imbalanced_not_set(self) -> None:
<<<<<<< HEAD
        """Test if Dirichlet Latent Allocation rejects imbalanced
=======
        """Test if Latent Dirichlet Allocation rejects imbalanced
>>>>>>> dc45308c
        partitions."""
        # Prepare
        num_partitions = 3
        concentration = 1e-3

        # Execute
        with self.assertRaises(ValueError):
            create_lda_partitions(
                dataset=self.ds,
                num_partitions=num_partitions,
                concentration=concentration,
            )

    def test_create_lda_partitions_imbalanced(self) -> None:
<<<<<<< HEAD
        """Test if Dirichlet Latent Allocation accepts imbalanced partitions if
=======
        """Test if Latent Dirichlet Allocation accepts imbalanced partitions if
>>>>>>> dc45308c
        accept_imbalanced is set."""
        # Prepare
        num_partitions = 3
        concentration = 1e-3

        # Execute
        partitions, _ = create_lda_partitions(
            dataset=self.ds,
            num_partitions=num_partitions,
            concentration=concentration,
            accept_imbalanced=True,
        )
        numel_list = [x.shape[0] for (x, y) in partitions]
        total_samples = np.sum(numel_list)

        # Assert
        assert total_samples == self.num_samples

    def test_create_lda_partitions_alpha_near_zero(self) -> None:
<<<<<<< HEAD
        """Test if Dirichlet Latent Allocation partitions will give single
=======
        """Test if Latent Dirichlet Allocation partitions will give single
>>>>>>> dc45308c
        class distribution when concentration is near zero (~1e-3)."""
        # Prepare
        num_partitions = 5
        concentration = 1e-3

        # Execute
        _, distributions = create_lda_partitions(
            dataset=self.ds, num_partitions=num_partitions, concentration=concentration
        )
        test_num_partitions, _ = distributions.shape

        # Assert
        for part in range(test_num_partitions):
            this_distribution = distributions[part]
            max_prob = np.max(this_distribution)
            assert max_prob > 0.5

    def test_create_lda_partitions_large_alpha(self) -> None:
<<<<<<< HEAD
        """Test if Dirichlet Latent Allocation partitions will give near
=======
        """Test if Latent Dirichlet Allocation partitions will give near
>>>>>>> dc45308c
        uniform distribution when concentration is large(~1e5)."""
        # Prepare
        num_partitions = 5
        concentration = 1e5
        uniform = (
            1.0 / (self.num_classes) * np.ones((self.num_classes,), dtype=np.float)
        )

        # Execute
        _, distributions = create_lda_partitions(
            dataset=self.ds, num_partitions=num_partitions, concentration=concentration
        )
        test_num_partitions, _ = distributions.shape

        # Assert
        for part in range(test_num_partitions):
            this_distribution = distributions[part]
            np.testing.assert_array_almost_equal(this_distribution, uniform, decimal=3)

    def test_create_lda_partitions_elements(self) -> None:
<<<<<<< HEAD
        """Test if partitions from Dirichlet Latent Allocation contain the same
=======
        """Test if partitions from Latent Dirichlet Allocation contain the same
>>>>>>> dc45308c
        elements."""
        # Prepare
        num_partitions = 5
        concentration = 0.5

        # Execute
        partitions, _ = create_lda_partitions(
            dataset=self.ds, num_partitions=num_partitions, concentration=concentration
        )
        x_lda = np.concatenate([item[0] for item in partitions])
        y_lda = np.concatenate([item[1] for item in partitions])

        # Assert
        assert_identity(xy_0=self.ds, xy_1=(x_lda, y_lda))

<<<<<<< HEAD
=======
    def test_create_lda_partitions_elements_list_concentration(self) -> None:
        """Test if partitions from Latent Dirichlet Allocation contain the same
        elements."""
        # Prepare
        num_partitions = 5
        concentration = self.num_classes * [0.5]

        # Execute
        partitions, _ = create_lda_partitions(
            dataset=self.ds, num_partitions=num_partitions, concentration=concentration
        )
        x_lda = np.concatenate([item[0] for item in partitions])
        y_lda = np.concatenate([item[1] for item in partitions])

        # Assert
        assert_identity(xy_0=self.ds, xy_1=(x_lda, y_lda))

    def test_create_lda_partitions_elements_wrong_list_concentration(self) -> None:
        """Test if partitions from Latent Dirichlet Allocation contain the same
        elements."""
        # Prepare
        num_partitions = 5
        concentration = (self.num_classes + 1) * [0.5]

        # Execute
        with self.assertRaises(ValueError):
            create_lda_partitions(
                dataset=self.ds,
                num_partitions=num_partitions,
                concentration=concentration,
            )

>>>>>>> dc45308c

if __name__ == "__main__":
    unittest.main(verbosity=2)<|MERGE_RESOLUTION|>--- conflicted
+++ resolved
@@ -404,11 +404,7 @@
         assert_identity(this_partition, (expected_x, expected_y))
 
     def test_create_lda_partitions_imbalanced_not_set(self) -> None:
-<<<<<<< HEAD
-        """Test if Dirichlet Latent Allocation rejects imbalanced
-=======
         """Test if Latent Dirichlet Allocation rejects imbalanced
->>>>>>> dc45308c
         partitions."""
         # Prepare
         num_partitions = 3
@@ -423,11 +419,7 @@
             )
 
     def test_create_lda_partitions_imbalanced(self) -> None:
-<<<<<<< HEAD
-        """Test if Dirichlet Latent Allocation accepts imbalanced partitions if
-=======
         """Test if Latent Dirichlet Allocation accepts imbalanced partitions if
->>>>>>> dc45308c
         accept_imbalanced is set."""
         # Prepare
         num_partitions = 3
@@ -447,11 +439,7 @@
         assert total_samples == self.num_samples
 
     def test_create_lda_partitions_alpha_near_zero(self) -> None:
-<<<<<<< HEAD
-        """Test if Dirichlet Latent Allocation partitions will give single
-=======
         """Test if Latent Dirichlet Allocation partitions will give single
->>>>>>> dc45308c
         class distribution when concentration is near zero (~1e-3)."""
         # Prepare
         num_partitions = 5
@@ -470,11 +458,7 @@
             assert max_prob > 0.5
 
     def test_create_lda_partitions_large_alpha(self) -> None:
-<<<<<<< HEAD
-        """Test if Dirichlet Latent Allocation partitions will give near
-=======
         """Test if Latent Dirichlet Allocation partitions will give near
->>>>>>> dc45308c
         uniform distribution when concentration is large(~1e5)."""
         # Prepare
         num_partitions = 5
@@ -495,11 +479,7 @@
             np.testing.assert_array_almost_equal(this_distribution, uniform, decimal=3)
 
     def test_create_lda_partitions_elements(self) -> None:
-<<<<<<< HEAD
-        """Test if partitions from Dirichlet Latent Allocation contain the same
-=======
         """Test if partitions from Latent Dirichlet Allocation contain the same
->>>>>>> dc45308c
         elements."""
         # Prepare
         num_partitions = 5
@@ -515,8 +495,6 @@
         # Assert
         assert_identity(xy_0=self.ds, xy_1=(x_lda, y_lda))
 
-<<<<<<< HEAD
-=======
     def test_create_lda_partitions_elements_list_concentration(self) -> None:
         """Test if partitions from Latent Dirichlet Allocation contain the same
         elements."""
@@ -549,7 +527,6 @@
                 concentration=concentration,
             )
 
->>>>>>> dc45308c
 
 if __name__ == "__main__":
     unittest.main(verbosity=2)