--- conflicted
+++ resolved
@@ -305,13 +305,8 @@
         """Send shutdown signal to all clients."""
         all_clients = self._client_manager.all()
         clients = [all_clients[k] for k in all_clients.keys()]
-<<<<<<< HEAD
-        reconnect = Reconnect(seconds=None)
-        client_instructions = [(cp, reconnect) for cp in clients]
-=======
         instruction = Reconnect(seconds=None)
         client_instructions = [(client_proxy, instruction) for client_proxy in clients]
->>>>>>> cb66854d
         _ = reconnect_clients(
             client_instructions=client_instructions,
             max_workers=self.max_workers,
@@ -342,7 +337,6 @@
     round_timeout: Optional[float] = None,
 ) -> ReconnectResultsAndFailures:
     """Instruct clients to disconnect and never reconnect."""
-<<<<<<< HEAD
 
     # Execute instructions on all selected clients and gather results as they arrive
     start_time = timeit.default_timer()
@@ -373,23 +367,11 @@
                 len(submitted_fs),
             )
     unfinished_fs = submitted_fs - finished_fs
-=======
-    with concurrent.futures.ThreadPoolExecutor(max_workers=max_workers) as executor:
-        submitted_fs = [
-            executor.submit(reconnect_client, client_proxy, ins)
-            for client_proxy, ins in client_instructions
-        ]
-        concurrent.futures.wait(submitted_fs)
->>>>>>> cb66854d
 
     # Gather results
     results: List[Tuple[ClientProxy, Disconnect]] = []
     failures: List[BaseException] = []
-<<<<<<< HEAD
     for future in finished_fs:
-=======
-    for future in submitted_fs:
->>>>>>> cb66854d
         failure = future.exception()
         if failure is not None:
             failures.append(failure)
@@ -421,7 +403,6 @@
     # Execute instructions on all selected clients and gather results as they arrive
     start_time = timeit.default_timer()
     with concurrent.futures.ThreadPoolExecutor(max_workers=max_workers) as executor:
-<<<<<<< HEAD
         # Full type is `Set[Future[Tuple[ClientProxy, FitRes]]]`
         # (Future is not generic before Python 3.9)
         submitted_fs = {
@@ -447,22 +428,11 @@
                 len(submitted_fs),
             )
     unfinished_fs = submitted_fs - finished_fs
-=======
-        submitted_fs = [
-            executor.submit(fit_client, client_proxy, ins)
-            for client_proxy, ins in client_instructions
-        ]
-        concurrent.futures.wait(submitted_fs)
->>>>>>> cb66854d
 
     # Gather results
     results: List[Tuple[ClientProxy, FitRes]] = []
     failures: List[BaseException] = []
-<<<<<<< HEAD
     for future in finished_fs:
-=======
-    for future in submitted_fs:
->>>>>>> cb66854d
         failure = future.exception()
         if failure is not None:
             failures.append(failure)
@@ -492,7 +462,6 @@
     # Execute instructions on all selected clients and gather results as they arrive
     start_time = timeit.default_timer()
     with concurrent.futures.ThreadPoolExecutor(max_workers=max_workers) as executor:
-<<<<<<< HEAD
         # Full type is `Set[Future[Tuple[ClientProxy, EvaluateRes]]]`
         # (Future is not generic before Python 3.9)
         submitted_fs = {
@@ -518,22 +487,11 @@
                 len(submitted_fs),
             )
     unfinished_fs = submitted_fs - finished_fs
-=======
-        submitted_fs = [
-            executor.submit(evaluate_client, client_proxy, ins)
-            for client_proxy, ins in client_instructions
-        ]
-        concurrent.futures.wait(submitted_fs)
->>>>>>> cb66854d
 
     # Gather results
     results: List[Tuple[ClientProxy, EvaluateRes]] = []
     failures: List[BaseException] = []
-<<<<<<< HEAD
     for future in finished_fs:
-=======
-    for future in submitted_fs:
->>>>>>> cb66854d
         failure = future.exception()
         if failure is not None:
             failures.append(failure)
